--- conflicted
+++ resolved
@@ -215,56 +215,6 @@
             write!(f, "}}\n")?;
         }
         // prints top level parameters (e.g. (docs: {doc: String, id: String}))
-<<<<<<< HEAD
-        if !self.parameters.is_empty() {
-            writeln!(f, "#[derive(Serialize, Deserialize)]")?;
-            writeln!(f, "pub struct {}Input {{\n", self.name)?;
-            write!(
-                f,
-                "{}",
-                self.parameters
-                    .iter()
-                    .map(|p| format!("{}", p))
-                    .collect::<Vec<_>>()
-                    .join(",\n")
-            )?;
-            write!(f, "\n}}\n")?;
-        }
-
-        write!(f, "#[handler]\n")?; // Handler macro
-
-        // prints the function signature
-        write!(
-            f,
-            "pub fn {} (input: &HandlerInput, response: &mut Response) -> Result<(), GraphError> {{\n",
-            self.name
-        )?;
-        writeln!(
-            f,
-            "let (helix_in_fmt, helix_out_fmt) = Format::from_headers(input.request.headers);",
-        )?;
-
-        // prints basic query items
-        if !self.parameters.is_empty() {
-            writeln!(
-                f,
-                "let res = helix_in_fmt.deserialize(&input.request.body);\n"
-            )?;
-            write!(f, "let data: &{}Input = match res {{\n", self.name)?;
-            writeln!(f, "    Ok(data) => data.deref(),")?;
-            writeln!(f, "    Err(err) => return Err(GraphError::from(err)),")?;
-            writeln!(f, "}};\n")?;
-        }
-        writeln!(f, "let mut remapping_vals = RemappingMap::new();")?;
-
-        writeln!(f, "let db = Arc::clone(&input.graph.storage);")?;
-        // if mut then get write txn
-        // if not then get read txn
-        if self.is_mut {
-            writeln!(f, "let mut txn = db.graph_env.write_txn().unwrap();")?;
-        } else {
-            writeln!(f, "let txn = db.graph_env.read_txn().unwrap();")?;
-=======
         // if !self.parameters.is_empty() {
         writeln!(f, "#[derive(Serialize, Deserialize)]")?;
         writeln!(f, "pub struct {}Input {{\n", self.name)?;
@@ -290,7 +240,6 @@
                     false => "with_read",
                 }
             )?;
->>>>>>> 2312f11a
         }
         write!(
             f,
@@ -308,7 +257,7 @@
             self.name
         )?;
         write!(f, "{{\n")?;
-        
+
         // prints each statement
         for statement in &self.statements {
             write!(f, "    {};\n", statement)?;
@@ -328,19 +277,7 @@
             }
         }
 
-<<<<<<< HEAD
-        // commit the transaction
-        // if self.is_mut {
-        writeln!(f, "    txn.commit().unwrap();")?;
-        // }/
-        // closes the handler function
-        write!(
-            f,
-            "    response.body = helix_out_fmt.serialize(&return_vals).unwrap().to_owned();\n"
-        )?;
-=======
         write!(f, "}}\n")?;
->>>>>>> 2312f11a
         write!(f, "    Ok(())\n")?;
         write!(f, "}}\n")
     }
