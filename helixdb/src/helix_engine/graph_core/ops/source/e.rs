--- conflicted
+++ resolved
@@ -4,19 +4,15 @@
         graph_core::traversal_iter::{RoTraversalIterator, RwTraversalIterator},
         types::GraphError,
     },
-<<<<<<< HEAD
-    protocol::items::{Edge, SerializedEdge},
+    protocol::{
+        filterable::{Filterable, FilterableType},
+        items::{Edge, Node},
+    },
 };
 use std::ops::Deref;
 use heed3::{
     byteorder::BE,
     types::{Bytes, U128},
-=======
-    protocol::{
-        filterable::{Filterable, FilterableType},
-        items::{Edge, Node},
-    },
->>>>>>> f0ec2491
 };
 
 pub struct E<'a> {
