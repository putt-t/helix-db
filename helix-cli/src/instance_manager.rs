--- conflicted
+++ resolved
@@ -1,13 +1,10 @@
-<<<<<<< HEAD
 use super::utils::find_available_port;
 use helixdb::utils::styled_string::StyledString;
-=======
 use super::{
     utils::find_available_port,
     types::CliError,
 };
 use helix_db::utils::styled_string::StyledString;
->>>>>>> eeeb5e0a
 use std::{
     fs::{self, File, OpenOptions},
     io::{self, Read, Write},
