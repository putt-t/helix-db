--- conflicted
+++ resolved
@@ -20,13 +20,8 @@
     /// Demo a Helix project
     Demo,
 
-<<<<<<< HEAD
-    // Open graph vis in default browser
-    //Visualize,
-=======
     /// Open graph vis in default browser
     Visualize(VisualizeCommand),
->>>>>>> 6fa41d0e
 
     /// Deploy a Helix project
     Deploy(DeployCommand),
@@ -148,14 +143,9 @@
 #[derive(Debug, Args)]
 #[clap(name = "install", about = "Install the Helix repo")]
 pub struct InstallCommand {
-<<<<<<< HEAD
-    #[clap(help = "Install HelixDb on the development(considered unstable) branch")]
-    pub dev: bool,
-=======
     #[clap(long, help = "Install HelixDb on the development branch (considered unstable)")]
     pub dev: bool,
 
->>>>>>> 6fa41d0e
     #[clap(short, long, help = "The path to the project")]
     pub path: Option<String>,
 }
@@ -199,8 +189,6 @@
 }
 
 #[derive(Debug, Args)]
-<<<<<<< HEAD
-=======
 #[clap(name = "visualize", about = "Visualize the Helix graph")]
 pub struct VisualizeCommand {
     #[clap(help = "Id of instance to visualize")]
@@ -211,49 +199,6 @@
 }
 
 #[derive(Debug, Args)]
-#[clap(name = "ingest", about = "Ingest data into Helix")]
-pub struct IngestCommand {
-    /// Type of database to ingest from ('sqlite' or 'pg')
-    #[clap(short = 't', long = "type", value_parser = ["sqlite", "pg"])]
-    pub db_type: String,
-
-    /// Database connection string or path
-    #[clap(short, long = "db", help = "Database connection string or path")]
-    pub db_url: String,
-
-    /// Helix instance to ingest data into
-    #[clap(
-        short = 'i',
-        long = "instance",
-        help = "Helixdb instance to ingest data into"
-    )]
-    pub instance: String,
-
-    /// Batch size for ingestion (only used for PostgreSQL)
-    #[clap(
-        short = 'b',
-        long = "batch",
-        default_value = "1000",
-        help = "Batch size for ingestion"
-    )]
-    pub batch_size: usize,
-
-    /// Output directory for JSONL files
-    #[clap(
-        short = 'o',
-        long = "output",
-        default_value = "./",
-        help = "Output directory for JSONL files"
-    )]
-    pub output_dir: Option<String>,
-
-    /// Use SSL for PostgreSQL
-    #[clap(short = 's', long = "ssl", help = "Use SSL for PostgreSQL")]
-    pub use_ssl: bool,
-}
-
-#[derive(Debug, Args)]
->>>>>>> 6fa41d0e
 #[clap(name = "label", about = "Give an instance a short description")]
 pub struct LabelCommand {
     #[clap(help = "Instance ID to label")]
