--- conflicted
+++ resolved
@@ -260,21 +260,6 @@
         Err(err) => return Err(GraphError::from(err)),
     };
 
-<<<<<<< HEAD
-    let tr = G::new(Arc::clone(&db), &txn);
-    let friends_count = tr
-        .n_from_id(&data.start_id)
-        .out("knows")
-        .out("knows")
-        .out("knows")
-        .out("knows")
-        .out("knows")
-        .out("knows")
-        .dedup()
-        .count();
-
-    response.body = serde_json::to_vec(&friends_count).unwrap();
-=======
     println!("--------------");
 
     let mut remapping_vals: RefCell<HashMap<u128, ResponseRemapping>> = RefCell::new(HashMap::new());
@@ -302,6 +287,5 @@
     response.body = sonic_rs::to_vec(&return_vals).unwrap();
 
     txn.commit()?;
->>>>>>> bb89c8bd
     Ok(())
 }